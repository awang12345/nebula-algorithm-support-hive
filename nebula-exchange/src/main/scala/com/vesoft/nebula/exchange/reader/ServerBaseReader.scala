--- conflicted
+++ resolved
@@ -7,20 +7,7 @@
 package com.vesoft.nebula.exchange.reader
 
 import com.google.common.collect.Maps
-<<<<<<< HEAD
-import com.vesoft.nebula.exchange.config.{HBaseSourceConfigEntry, HiveSourceConfigEntry, JanusGraphSourceConfigEntry, MySQLSourceConfigEntry, Neo4JSourceConfigEntry, ServerDataSourceConfigEntry, TigerGraphSourceConfigEntry}
-=======
-import com.vesoft.nebula.exchange.config.{
-  ClickHouseConfigEntry,
-  HBaseSourceConfigEntry,
-  HiveSourceConfigEntry,
-  JanusGraphSourceConfigEntry,
-  MaxComputeConfigEntry,
-  MySQLSourceConfigEntry,
-  Neo4JSourceConfigEntry,
-  ServerDataSourceConfigEntry
-}
->>>>>>> f0e75222
+import com.vesoft.nebula.exchange.config.{ClickHouseConfigEntry, HBaseSourceConfigEntry, HiveSourceConfigEntry, JanusGraphSourceConfigEntry, MaxComputeConfigEntry, MySQLSourceConfigEntry, Neo4JSourceConfigEntry, ServerDataSourceConfigEntry, TigerGraphSourceConfigEntry}
 import com.vesoft.nebula.exchange.utils.{HDFSUtils, Neo4jUtils}
 import org.apache.hadoop.hbase.HBaseConfiguration
 import org.apache.hadoop.hbase.client.Result
@@ -264,7 +251,6 @@
 }
 
 /**
-<<<<<<< HEAD
  * TigerGraphReader extends [[ServerBaseReader]]
  *
  */
@@ -280,7 +266,10 @@
         "dbtable" ->tigergraphConfig.sentence
           )
     ).load()
-=======
+    df
+  }
+}
+/**
   * MaxCompute Reader
   */
 class MaxcomputeReader(override val session: SparkSession, maxComputeConfig: MaxComputeConfigEntry)
@@ -329,7 +318,6 @@
       .option("numPartitions", clickHouseConfigEntry.numPartition)
       .option("query", clickHouseConfigEntry.sentence)
       .load()
->>>>>>> f0e75222
     df
   }
 }