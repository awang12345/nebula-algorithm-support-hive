{
  # Spark relation config
  spark: {
    app: {
      name: Nebula Exchange 2.0
    }

    master:local

    driver: {
      cores: 1
      maxResultSize: 1G
    }

    executor: {
        memory:1G
    }

    cores:{
      max: 16
    }
  }

  # if the hive is hive-on-spark with derby mode， you can ignore this hive configure
  # get the config values from file $HIVE_HOME/conf/hive-site.xml or hive-default.xml

  #  hive: {
  #    warehouse: "hdfs://NAMENODE_IP:9000/apps/svr/hive-xxx/warehouse/"
  #    connectionURL: "jdbc:mysql://your_ip:3306/hive_spark?characterEncoding=UTF-8"
  #    connectionDriverName: "com.mysql.jdbc.Driver"
  #    connectionUserName: "user"
  #    connectionPassword: "password"
  #  }


  # Nebula Graph relation config
  nebula: {
    address:{
      graph:["127.0.0.1:9669"]
      meta:["127.0.0.1:9559"]
    }
    user: root
    pswd: nebula
    space: test

    # parameters for SST import, not required
    path:{
        local:"/tmp"
        remote:"/sst"
        hdfs.namenode: "hdfs://name_node:9000"
    }

    # nebula client connection parameters
    connection {
      # socket connect & execute timeout, unit: millisecond
      timeout: 30000
    }

    error: {
      # max number of failures, if the number of failures is bigger than max, then exit the application.
      max: 32
      # failed import job will be recorded in output path
      output: /tmp/errors
    }

    # use google's RateLimiter to limit the requests send to NebulaGraph
    rate: {
      # the stable throughput of RateLimiter
      limit: 1024
      # Acquires a permit from RateLimiter, unit: MILLISECONDS
      # if it can't be obtained within the specified timeout, then give up the request.
      timeout: 1000
    }
  }

  # Processing tags
  # There are tag config examples for different dataSources.
  tags: [

    # HDFS parquet
    # Import mode is client, just change type.sink to sst if you want to use sst import mode.
    {
      name: tag-name-0
      type: {
        source: parquet
        sink: client
      }
      path: hdfs tag path 0
      fields: [parquet-field-0, parquet-field-1, parquet-field-2]
      nebula.fields: [nebula-field-0, nebula-field-1, nebula-field-2]
      vertex: {
        field:parquet-field-0
        #policy:hash
      }
      batch: 256
      partition: 32
    }

    # HDFS csv
    # Import mode is sst, just change type.sink to client if you want to use client import mode.
    {
      name: tag-name-1
      type: {
        source: csv
        sink: sst
      }
      path: hdfs tag path 2
      # if your csv file has no header, then use _c0,_c1,_c2,.. to indicate fields
      fields: [csv-field-0, csv-field-1, csv-field-2]
      nebula.fields: [nebula-field-0, nebula-field-1, nebula-field-2]
      vertex: {
        field:csv-field-0
      }
      separator: ","
      header: true
      batch: 256
      partition: 32
    }

    # HDFS json
    {
      name: tag-name-2
      type: {
        source: json
        sink: client
      }
      path: hdfs vertex path 3
      fields: [json-field-0, json-field-1, json-field-2]
      nebula.fields: [nebula-field-0, nebula-field-1, nebula-field-2]
      vertex: {
        field: json-field-0
        #policy: hash
      }
      batch: 256
      partition: 32
    }

    # Hive
    {
      name: tag-name-3
      type: {
        source: hive
        sink: client
      }
      exec: "select hive-field0, hive-field1, hive-field2 from database.table"
      fields: [hive-field-0, hive-field-1, hive-field-2]
      nebula.fields: [nebula-field-0, nebula-field-1, nebula-field-2]
      vertex: {
        field: hive-field-0
        # policy: "hash"
      }
      batch: 256
      partition: 32
    }

    # neo4j
    {
      name: tag-name-4
      type: {
        source: neo4j
        sink: client
      }
      server: "bolt://127.0.0.1:7687"
      user: neo4j
      password: neo4j
      exec: "match (n:label) return n.neo4j-field-0 as neo4j-field-0, n.neo4j-field-1 as neo4j-field-1 order by (n.neo4j-field-0)"
      fields: [neo4j-field-0, neo4j-field-1]
      nebula.fields: [nebula-field-0, nebula-field-1]
      vertex: {
        field:neo4j-field-0
        # policy:hash
      }
      partition: 10
      batch: 1000
      check_point_path: /tmp/test
   }

    # HBase
    # if fields or vertex contains rowkey, please configure it as "rowkey".
    {
      name: tag-name-5
      type: {
        source: hbase
        sink: client
      }
      host:127.0.0.1
      port:2181
      table:hbase-table
      columnFamily:hbase-table-cloumnfamily
      fields: [hbase-column-0, hbase-column-1]
      nebula.fields: [nebula-field-0, nebula-field-1]
      vertex: {
        field:rowkey
      }
      partition: 10
      batch: 1000
    }

    # Pulsar
    {
      name: tag-name-6
      type: {
        source: pulsar
        sink: client
      }
      service: "pulsar://localhost:6650"
      admin: "http://localhost:8081"
      options: {
        # choose one of "topic", "topics", "topicsPattern"
        topics: "topic1,topic2"
      }
      fields: [pulsar-field-0, pulsar-field-1, pulsar-field-2]
      nebula.fields: [nebula-field-0, nebula-field-1, nebula-field-2]
      vertex: {
        field:pulsar-field-0
      }
      partition: 10
      batch: 1000
      interval.seconds: 10
    }

    # KAFKA
    {
      name: tag-name-7
      type: {
        source: kafka
        sink: client
      }
      service: "kafka.service.address"
      topic: "topic-name"
      fields: [kafka-field-0, kafka-field-1, kafka-field-2]
      nebula.fields: [nebula-field-0, nebula-field-1, nebula-field-2]
      vertex: {
        field: kafka-field-0
      }
      partition: 10
      batch: 10
      interval.seconds: 10
    }

<<<<<<< HEAD
    # TigerGraph
    {
      name: tag-name-8
      type: {
        source: tigergraph
        sink: client
      }
      url: "jdbc:tg:http://127.0.0.1:14240"
      username: tigergraph
      password: tigergraph
      sentence:"interpreted() INTERPRET QUERY () FOR GRAPH graph {V = {vertex_type.*};ans=SELECT s FROM V:s;PRINT ans;}"
      fields: [tigergraph-field-0, tigergraph-field-1, tigergraph-field-2]
      nebula.fields: [nebula-field-0, nebula-field-1, nebula-field-2]
      vertex: {
        field:vertex_id
        # policy:hash
      }
      partition: 10
      batch: 1000
      check_point_path: /tmp/test
=======
    # MaxCompute
    {
      name: tag-name-8
      type:{
        source:maxcompute
        sink:client
      }
      table:table
      project:project
      odpsUrl:"http://service.cn-hangzhou.maxcompute.aliyun.com/api"
      tunnelUrl:"http://dt.cn-hangzhou.maxcompute.aliyun.com"
      accessKeyId:xxx
      accessKeySecret:xxx
      partitionSpec:"dt='partition1'"
      # maxcompute sql sentence only uses table name. make sure that table name is the same with {table}'s value'.
      sentence:"select id, maxcompute-field-0, maxcompute-field-1, maxcompute-field-2 from table where id < 10"
      fields:[maxcompute-field-0, maxcompute-field-1]
      nebula.fields:[nebula-field-0, nebula-field-1]
      vertex:{
        field: maxcompute-field-2
      }
      partition:10
      batch:10
    }

    # ClickHouse
   {
      name: tag-name-8
      type: {
        source: clickhouse
        sink: client
      }
      url:"jdbc:clickhouse://127.0.0.1:8123/database"
      user:"user"
      password:"clickhouse"
      numPartition:"5"
      sentence:"select * from table"
      fields: [clickhouse-field-0, clickhouse-field-1, clickhouse-field-2]
      nebula.fields: [nebula-field-0, nebula-field-1, nebula-field-2]
      vertex: {
        field:clickhouse-field-0
        #policy:hash
      }
      batch: 256
      partition: 32
>>>>>>> f0e75222
    }
  ]

  # Processing edges
  # There are edge config examples for different dataSources.
  edges: [
     # HDFS parquet
     # Import mode is client, just change type.sink to sst if you want to use sst import mode.
    {
      name: edge-name-0
      type: {
         source: parquet
         sink: client
      }
      path: hdfs edge path 0
      fields: [parquet-field-0, parquet-field-1, parquet-field-2]
      nebula.fields: [nebula-field-0 nebula-field-1 nebula-field-2]
      source: {
        field:parquet-field-0
        #policy:hash
      }
      target: {
        field:parquet-field-1
        #policy:hash
      }
      batch: 256
      partition: 32
    }

    # HDFS csv
    {
      name: edge-name-1
      type: {
        source: csv
        sink: client
      }
      path: hdfs edge path 1
      fields: [csv-field-0, csv-field-1, csv-field-2]
      nebula.fields: [nebula-field-0, nebula-field-1, nebula-field-2]
      source: {
        field: csv-field-0
        #policy: hash
      }
      target: {
        field: csv-field-1
      }
      ranking: csv-field-2
      separator: ","
      header: true
      batch: 256
      partition: 32
    }

    # HDFS json
    {
      name: edge-name-2
      type: {
        source: json
        sink: client
      }
      path: hdfs edge path 2
      fields: [json-field-0, json-field-1, json-field-2]
      nebula.fields: [nebula-field-0, nebula-field-1, nebula-field-2]
      source: {
        field: json-field-0
        #policy: hash
      }
      target: {
        field: json-field-1
      }
      ranking: json-field-2
      batch: 256
      partition: 32
    }

    # Hive
    {
      name: edge-name-2
      type: {
        source: hive
        sink: client
      }
      exec: "select hive-field0, hive-field1, hive-field2 from database.table"
      fields: [ hive-field-0, hive-field-1, hive-field-2]
      nebula.fields: [nebula-field-0, nebula-field-1, nebula-field-2]
      source: hive-field-0
      target: hive-field-1
      batch: 256
      partition: 32
    }

    # Neo4j
    {
      name: edge-name-3
      type: {
        source: neo4j
        sink: client
      }
      server: "bolt://127.0.0.1:7687"
      user: neo4j
      password: neo4j
      exec: "match (a:vertex_label)-[r:edge_label]->(b:vertex_label) return a.neo4j-source-field, b.neo4j-target-field, r.neo4j-field-0 as neo4j-field-0, r.neo4j-field-1 as neo4j-field-1 order by id(r)"
      fields: [neo4j-field-0, neo4j-field-1]
      nebula.fields: [nebula-field-0, nebula-field-1]
      source: {
        field: a.neo4j-source-field
      }
      target: {
        field: b.neo4j-target-field
      }
      partition: 10
      batch: 1000
      check_point_path: /tmp/test
    }

    # HBase
    {
      name: edge-name-4
      type: {
        source: hbase
        sink: client
      }
      host:127.0.0.1
      port:2181
      table:hbase-table
      columnFamily:hbase-table-cloumnfamily
      fields: [hbase-column-0, hbase-column-1]
      nebula.fields:[nebula-field-0, nebula-field-1]
      source: {
        field: hbase-column-k
      }
      target: {
        field: hbase-column-h
      }
      partition: 10
      batch: 1000
    }


    # Pulsar
    {
      name: edge-name-5
      type: {
        source: pulsar
        sink: client
      }
      service: "pulsar://localhost:6650"
      admin: "http://localhost:8081"
      options: {
        # choose one of "topic", "topics", "topicsPattern"
        topic: "topic1"
      }
      fields: [pulsar-field-0, pulsar-field-1, pulsar-field-2]
      nebula.fields: [nebula-field-0, nebula-field-1, nebula-field-2]
      source: {
        field: pulsar-field-0
        #policy: hash
      }
      target: {
        field: pulsar-field-1
      }
      ranking: pulsar-field-2
      partition: 10
      batch: 10
      interval.seconds: 10
    }

    # KAFKA
    {
      name: edge-name-6
      type: {
        source: kafka
        sink: client
      }
      service: "kafka.service.address"
      topic: "topic-name"
      fields: [kafka-field-0, kafka-field-1, kafka-field-2]
      nebula.fields: [nebula-field-0, nebula-field-1, nebula-field-2]
      source: kafka-field-0
      target: kafka-field-1
      partition: 10
      batch: 1000
      interval.seconds: 10
    }

<<<<<<< HEAD
    # TigerGraph
    {
      name: edge8
      type: {
        source: tigergraph
        sink: client
      }
      url: "jdbc:tg:http://127.0.0.1:14240"
      username: tigergraph
      password: tigergraph
      sentence:"interpreted() INTERPRET QUERY () FOR GRAPH graph {SetAccum<Edge> @@EdgeSet;vs={vertex_type.*};ans=SELECT t FROM vs-(edge_type:e)->vertex_type:t ACCUM @@EdgeSet+=e;PRINT @@EdgeSet;}"
      fields: [tigergraph-field-0, tigergraph-field-1, tigergraph-field-2]
      nebula.fields: [nebula-field-0, nebula-field-1, nebula-field-2]
      source: {
        field:from_vertex
        # policy:hash
      }
      target: {
        field: to_vertex
      }
      partition: 10
      batch: 1000
      check_point_path: /tmp/test
    }
=======
    # MaxCompute
    {
      name: edge-name-7
      type:{
        source:maxcompute
        sink:client
      }
      table:table
      project:project
      odpsUrl:"http://service.cn-hangzhou.maxcompute.aliyun.com/api"
      tunnelUrl:"http://dt.cn-hangzhou.maxcompute.aliyun.com"
      accessKeyId:xxx
      accessKeySecret:xxx
      partitionSpec:"dt='partition1'"
      # maxcompute sql sentence only uses table name.
      sentence:"select * from table"
      fields:[maxcompute-field-0, maxcompute-field-1]
      nebula.fields:[nebula-field-0, nebula-field-1]
      source:{
        field: maxcompute-field-2
      }
      target:{
        field: maxcompute-field-3
      }
      partition:10
      batch:10
    }

    # ClickHouse
   {
      name: edge-name-7
      type: {
        source: clickhouse
        sink: client
      }
      url:"jdbc:clickhouse://127.0.0.1:8123/database"
      user:"user"
      password:"clickhouse"
      numPartition:"5"
      sentence:"select * from table"
      fields: [clickhouse-field-2]
      nebula.fields: [nebula-field-2]
      source: {
        field:clickhouse-field-0
        #policy:hash
      }
      target: {
        field:clickhouse-field-1
        #policy:hash
      }
      batch: 256
      partition: 32
    }

>>>>>>> f0e75222
  ]
}<|MERGE_RESOLUTION|>--- conflicted
+++ resolved
@@ -238,7 +238,6 @@
       interval.seconds: 10
     }
 
-<<<<<<< HEAD
     # TigerGraph
     {
       name: tag-name-8
@@ -259,7 +258,6 @@
       partition: 10
       batch: 1000
       check_point_path: /tmp/test
-=======
     # MaxCompute
     {
       name: tag-name-8
@@ -305,7 +303,6 @@
       }
       batch: 256
       partition: 32
->>>>>>> f0e75222
     }
   ]
 
@@ -491,7 +488,6 @@
       interval.seconds: 10
     }
 
-<<<<<<< HEAD
     # TigerGraph
     {
       name: edge8
@@ -516,7 +512,6 @@
       batch: 1000
       check_point_path: /tmp/test
     }
-=======
     # MaxCompute
     {
       name: edge-name-7
@@ -570,7 +565,5 @@
       batch: 256
       partition: 32
     }
-
->>>>>>> f0e75222
   ]
 }