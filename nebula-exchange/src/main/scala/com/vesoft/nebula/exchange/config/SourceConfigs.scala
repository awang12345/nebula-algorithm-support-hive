/* Copyright (c) 2020 vesoft inc. All rights reserved.
 *
 * This source code is licensed under Apache 2.0 License,
 * attached with Common Clause Condition 1.0, found in the LICENSES directory.
 */

package com.vesoft.nebula.exchange.config

import com.vesoft.nebula.exchange.utils.NebulaUtils

/**
  * Category use to explain the data source which the Spark application could reading.
  */
object SourceCategory extends Enumeration {
  type Type = Value

  val PARQUET = Value("PARQUET")
  val ORC     = Value("ORC")
  val JSON    = Value("JSON")
  val CSV     = Value("CSV")
  val TEXT    = Value("TEXT")

  val HIVE        = Value("HIVE")
  val NEO4J       = Value("NEO4J")
  val JANUS_GRAPH = Value("JANUS GRAPH")
  val MYSQL       = Value("MYSQL")
  val HBASE       = Value("HBASE")
  val MAXCOMPUTE  = Value("MAXCOMPUTE")
  val CLICKHOUSE  = Value("CLICKHOUSE")

  val SOCKET = Value("SOCKET")
  val KAFKA  = Value("KAFKA")
  val PULSAR = Value("PULSAR")

  val TIGER_GRAPH = Value("TIGER GRAPH")
}

class SourceCategory

/**
  * DataSourceConfigEntry
  */
sealed trait DataSourceConfigEntry {
  def category: SourceCategory.Value
}

sealed trait FileDataSourceConfigEntry extends DataSourceConfigEntry {
  def path: String
}

sealed trait ServerDataSourceConfigEntry extends DataSourceConfigEntry {
  def sentence: String
}

sealed trait StreamingDataSourceConfigEntry extends DataSourceConfigEntry {
  def intervalSeconds: Int
}

/**
  * FileBaseSourceConfigEntry
  *
  * @param category
  * @param path
  * @param separator
  * @param header
  */
case class FileBaseSourceConfigEntry(override val category: SourceCategory.Value,
                                     override val path: String,
                                     separator: Option[String] = None,
                                     header: Option[Boolean] = None)
    extends FileDataSourceConfigEntry {
  override def toString: String = {
    s"File source path: ${path}, separator: ${separator}, header: ${header}"
  }
}

/**
  * HiveSourceConfigEntry
  *
  * @param sentence
  */
case class HiveSourceConfigEntry(override val category: SourceCategory.Value,
                                 override val sentence: String)
    extends ServerDataSourceConfigEntry {
  require(sentence.trim.nonEmpty)

  override def toString: String = {
    s"Hive source exec: ${sentence}"
  }
}

/**
  * Neo4JSourceConfigEntry
  *
  * @param sentence
  * @param name
  * @param server
  * @param user
  * @param password
  * @param database
  * @param encryption
  * @param parallel
  * @param checkPointPath use save resume data dir path.
  */
case class Neo4JSourceConfigEntry(override val category: SourceCategory.Value,
                                  override val sentence: String,
                                  name: String,
                                  server: String,
                                  user: String,
                                  password: String,
                                  database: Option[String],
                                  encryption: Boolean,
                                  parallel: Int,
                                  checkPointPath: Option[String])
    extends ServerDataSourceConfigEntry {
  require(sentence.trim.nonEmpty && user.trim.nonEmpty && parallel > 0)

  override def toString: String = {
    s"Neo4J source address: ${server}, user: ${user}, password: ${password}, encryption: ${encryption}," +
      s" checkPointPath: ${checkPointPath}, exec: ${sentence}, parallel: ${parallel}, database: ${database}"
  }
}

case class JanusGraphSourceConfigEntry(override val category: SourceCategory.Value,
                                       override val sentence: String,
                                       isEdge: Boolean)
    extends ServerDataSourceConfigEntry {
  override def toString: String = {
    s"Janus graph source"
  }
}

/**
  * MySQLSourceConfigEntry
  *
  * @param host
  * @param port
  * @param database
  * @param table
  * @param user
  * @param password
  * @param sentence
  * @return
  */
case class MySQLSourceConfigEntry(override val category: SourceCategory.Value,
                                  host: String,
                                  port: Int,
                                  database: String,
                                  table: String,
                                  user: String,
                                  password: String,
                                  override val sentence: String)
    extends ServerDataSourceConfigEntry {
  require(
    host.trim.length != 0 && port > 0 && database.trim.length > 0 && table.trim.length > 0 && user.trim.length > 0)

  override def toString: String = {
    s"MySql source host: ${host}, port: ${port}, database: ${database}, table: ${table}, " +
      s"user: ${user}, password: ${password}, sentence: ${sentence}"
  }
}

/**
  * TODO: Support more config item about Kafka Consumer
  *
  * @param server
  * @param topic
  */
case class KafkaSourceConfigEntry(override val category: SourceCategory.Value,
                                  override val intervalSeconds: Int,
                                  server: String,
                                  topic: String)
    extends StreamingDataSourceConfigEntry {
  require(server.trim.nonEmpty && topic.trim.nonEmpty)

  override def toString: String = {
    s"Kafka source server: ${server} topic:${topic}"
  }
}

/**
  * PulsarSourceConfigEntry
  *
  * @param serviceUrl
  * @param adminUrl use to get data schema.
  * @param options
  * @return
  */
case class PulsarSourceConfigEntry(override val category: SourceCategory.Value,
                                   override val intervalSeconds: Int,
                                   serviceUrl: String,
                                   adminUrl: String,
                                   options: Map[String, String])
    extends StreamingDataSourceConfigEntry {
  require(serviceUrl.trim.nonEmpty && adminUrl.trim.nonEmpty && intervalSeconds >= 0)
  require(options.keys.count(key => List("topic", "topics", "topicsPattern").contains(key)) == 1)

  override def toString: String = {
    s"Pulsar source service url: ${serviceUrl} admin url: ${adminUrl} options: ${options}"
  }
}

/**
  * HBaseSourceConfigEntry
  *
  */
case class HBaseSourceConfigEntry(override val category: SourceCategory.Value,
                                  host: String,
                                  port: String,
                                  table: String,
                                  columnFamily: String,
                                  fields: List[String])
    extends ServerDataSourceConfigEntry() {

  require(host.trim.length != 0 && port.trim.length != 0 && NebulaUtils
    .isNumic(port.trim) && table.trim.length > 0 && table.trim.length > 0 && columnFamily.trim.length > 0)

  override val sentence: String = null

  override def toString: String = {
    s"HBase source host: $host, port: $port, table: $table"
  }
}

/**
<<<<<<< HEAD
  * MaxComputeConfigEntry
  */
=======
 *  TigerGraphSourceConfigEntry
 *
 */
case class TigerGraphSourceConfigEntry(override val category: SourceCategory.Value,
                                       url:String,
                                       username:String,
                                       password:String,
                                       override val sentence:String
                                      )
  extends ServerDataSourceConfigEntry {
  require(
    url.trim.length != 0 && username.trim.length > 0 && sentence.trim.length > 0
  )

  override def toString: String = {
    s"TigerGraph source url: ${url}, sentence: ${sentence}, " +
      s"username: ${username}, password: ${password}"
  }
}
>>>>>>> aa0f9c68
case class MaxComputeConfigEntry(override val category: SourceCategory.Value,
                                 odpsUrl: String,
                                 tunnelUrl: String,
                                 table: String,
                                 project: String,
                                 accessKeyId: String,
                                 accessKeySecret: String,
                                 partitionSpec: String,
                                 override val sentence: String)
<<<<<<< HEAD
    extends ServerDataSourceConfigEntry {
=======
  extends ServerDataSourceConfigEntry {
>>>>>>> aa0f9c68
  require(
    !odpsUrl.trim.isEmpty && !tunnelUrl.trim.isEmpty && !table.trim.isEmpty && !project.trim.isEmpty
      && !accessKeyId.trim.isEmpty && !accessKeySecret.trim.isEmpty)

  override def toString: String = {
    s"MaxCompute source {odpsUrl: $odpsUrl, tunnelUrl: $tunnelUrl, table: $table, project: $project, " +
      s"keyId: $accessKeyId, keySecret: $accessKeySecret, partitionSpec:$partitionSpec, " +
      s"sentence:$sentence}"
  }

}

/**
<<<<<<< HEAD
  * ClickHouseConfigEntry
  */
=======
 * ClickHouseConfigEntry
 */
>>>>>>> aa0f9c68
case class ClickHouseConfigEntry(override val category: SourceCategory.Value,
                                 url: String,
                                 user: String,
                                 passwd: String,
                                 numPartition: String,
                                 override val sentence: String)
<<<<<<< HEAD
    extends ServerDataSourceConfigEntry {
=======
  extends ServerDataSourceConfigEntry {
>>>>>>> aa0f9c68
  override def toString: String = {
    s"ClickHouse source {url:$url, user:$user, passwd:$passwd, numPartition:$numPartition, sentence:$sentence}"
  }
}<|MERGE_RESOLUTION|>--- conflicted
+++ resolved
@@ -223,10 +223,6 @@
 }
 
 /**
-<<<<<<< HEAD
-  * MaxComputeConfigEntry
-  */
-=======
  *  TigerGraphSourceConfigEntry
  *
  */
@@ -246,7 +242,6 @@
       s"username: ${username}, password: ${password}"
   }
 }
->>>>>>> aa0f9c68
 case class MaxComputeConfigEntry(override val category: SourceCategory.Value,
                                  odpsUrl: String,
                                  tunnelUrl: String,
@@ -256,11 +251,7 @@
                                  accessKeySecret: String,
                                  partitionSpec: String,
                                  override val sentence: String)
-<<<<<<< HEAD
-    extends ServerDataSourceConfigEntry {
-=======
   extends ServerDataSourceConfigEntry {
->>>>>>> aa0f9c68
   require(
     !odpsUrl.trim.isEmpty && !tunnelUrl.trim.isEmpty && !table.trim.isEmpty && !project.trim.isEmpty
       && !accessKeyId.trim.isEmpty && !accessKeySecret.trim.isEmpty)
@@ -274,24 +265,15 @@
 }
 
 /**
-<<<<<<< HEAD
-  * ClickHouseConfigEntry
-  */
-=======
  * ClickHouseConfigEntry
  */
->>>>>>> aa0f9c68
 case class ClickHouseConfigEntry(override val category: SourceCategory.Value,
                                  url: String,
                                  user: String,
                                  passwd: String,
                                  numPartition: String,
                                  override val sentence: String)
-<<<<<<< HEAD
-    extends ServerDataSourceConfigEntry {
-=======
   extends ServerDataSourceConfigEntry {
->>>>>>> aa0f9c68
   override def toString: String = {
     s"ClickHouse source {url:$url, user:$user, passwd:$passwd, numPartition:$numPartition, sentence:$sentence}"
   }
