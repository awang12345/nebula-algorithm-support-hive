--- conflicted
+++ resolved
@@ -7,47 +7,11 @@
 package com.vesoft.nebula.exchange
 
 import org.apache.spark.sql.{DataFrame, SparkSession}
-<<<<<<< HEAD
 
 import java.io.File
-import com.vesoft.nebula.exchange.config.{Configs, DataSourceConfigEntry, FileBaseSourceConfigEntry, HBaseSourceConfigEntry, HiveSourceConfigEntry, JanusGraphSourceConfigEntry, KafkaSourceConfigEntry, MySQLSourceConfigEntry, Neo4JSourceConfigEntry, PulsarSourceConfigEntry, SinkCategory, SourceCategory, TigerGraphSourceConfigEntry}
+import com.vesoft.nebula.exchange.config.{ClickHouseConfigEntry, Configs, DataSourceConfigEntry, FileBaseSourceConfigEntry, HBaseSourceConfigEntry, HiveSourceConfigEntry, JanusGraphSourceConfigEntry, KafkaSourceConfigEntry, MaxComputeConfigEntry, MySQLSourceConfigEntry, Neo4JSourceConfigEntry, PulsarSourceConfigEntry, SinkCategory, SourceCategory, TigerGraphSourceConfigEntry}
 import com.vesoft.nebula.exchange.processor.{EdgeProcessor, VerticesProcessor}
-import com.vesoft.nebula.exchange.reader.{CSVReader, HBaseReader, HiveReader, JSONReader, JanusGraphReader, KafkaReader, MySQLReader, Neo4JReader, ORCReader, ParquetReader, PulsarReader, TigerGraphReader}
-=======
-import java.io.File
-import com.vesoft.nebula.exchange.config.{
-  ClickHouseConfigEntry,
-  Configs,
-  DataSourceConfigEntry,
-  FileBaseSourceConfigEntry,
-  HBaseSourceConfigEntry,
-  HiveSourceConfigEntry,
-  JanusGraphSourceConfigEntry,
-  KafkaSourceConfigEntry,
-  MaxComputeConfigEntry,
-  MySQLSourceConfigEntry,
-  Neo4JSourceConfigEntry,
-  PulsarSourceConfigEntry,
-  SinkCategory,
-  SourceCategory
-}
-import com.vesoft.nebula.exchange.processor.{EdgeProcessor, VerticesProcessor}
-import com.vesoft.nebula.exchange.reader.{
-  CSVReader,
-  ClickhouseReader,
-  HBaseReader,
-  HiveReader,
-  JSONReader,
-  JanusGraphReader,
-  KafkaReader,
-  MaxcomputeReader,
-  MySQLReader,
-  Neo4JReader,
-  ORCReader,
-  ParquetReader,
-  PulsarReader
-}
->>>>>>> f0e75222
+import com.vesoft.nebula.exchange.reader.{CSVReader, ClickhouseReader, HBaseReader, HiveReader, JSONReader, JanusGraphReader, KafkaReader, MaxcomputeReader, MySQLReader, Neo4JReader, ORCReader, ParquetReader, PulsarReader, TigerGraphReader}
 import com.vesoft.nebula.exchange.processor.ReloadProcessor
 import org.apache.log4j.Logger
 import org.apache.spark.SparkConf
@@ -303,12 +267,10 @@
         val hbaseSourceConfigEntry = config.asInstanceOf[HBaseSourceConfigEntry]
         val reader                 = new HBaseReader(session, hbaseSourceConfigEntry)
         Some(reader.read())
-<<<<<<< HEAD
       case SourceCategory.TIGER_GRAPH=>
         val tigerGraphSourceConfigEntry=config.asInstanceOf[TigerGraphSourceConfigEntry]
         val reader=new TigerGraphReader(session,tigerGraphSourceConfigEntry)
         Some(reader.read())
-=======
       case SourceCategory.MAXCOMPUTE =>
         val maxComputeConfigEntry = config.asInstanceOf[MaxComputeConfigEntry]
         val reader                = new MaxcomputeReader(session, maxComputeConfigEntry)
@@ -318,7 +280,6 @@
         val reader                = new ClickhouseReader(session, clickhouseConfigEntry)
         Some(reader.read())
       }
->>>>>>> f0e75222
       case _ => {
         LOG.error(s"Data source ${config.category} not supported")
         None
